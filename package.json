{
  "name": "eslint-plugin-jest",
<<<<<<< HEAD
  "version": "26.9.0",
=======
  "version": "27.0.0-next.2",
>>>>>>> 755e2795
  "description": "ESLint rules for Jest",
  "keywords": [
    "eslint",
    "eslintplugin",
    "eslint-plugin"
  ],
  "repository": "jest-community/eslint-plugin-jest",
  "license": "MIT",
  "author": {
    "name": "Jonathan Kim",
    "email": "hello@jkimbo.com",
    "url": "jkimbo.com"
  },
  "main": "lib/",
  "files": [
    "docs/",
    "lib/"
  ],
  "scripts": {
    "build": "babel --extensions .js,.ts src --out-dir lib --copy-files && rimraf lib/__tests__ 'lib/**/__tests__'",
    "postinstall": "is-ci || husky install",
    "lint": "eslint . --ignore-pattern '!.eslintrc.js' --ext js,ts",
    "prepack": "rimraf lib && yarn build",
    "prepublishOnly": "pinst --disable",
    "prettier:check": "prettier --check 'docs/**/*.md' README.md '.github/**' package.json tsconfig.json src/globals.json .yarnrc.yml",
    "prettier:write": "prettier --write 'docs/**/*.md' README.md '.github/**' package.json tsconfig.json src/globals.json .yarnrc.yml",
    "postpublish": "pinst --enable",
    "test": "jest",
    "tools:regenerate-docs": "ts-node -T tools/regenerate-docs",
    "typecheck": "tsc -p ."
  },
  "commitlint": {
    "extends": [
      "@commitlint/config-conventional"
    ]
  },
  "lint-staged": {
    "*.{js,ts}": "eslint --fix",
    "*.{md,json,yml}": "prettier --write"
  },
  "prettier": {
    "arrowParens": "avoid",
    "endOfLine": "auto",
    "proseWrap": "always",
    "singleQuote": true,
    "trailingComma": "all"
  },
  "release": {
    "branches": [
      "main",
      {
        "name": "next",
        "prerelease": true
      }
    ],
    "plugins": [
      "@semantic-release/commit-analyzer",
      "@semantic-release/release-notes-generator",
      "@semantic-release/changelog",
      "@semantic-release/npm",
      "@semantic-release/git",
      "@semantic-release/github"
    ]
  },
  "jest": {
    "coverageThreshold": {
      "global": {
        "branches": 100,
        "functions": 100,
        "lines": 100,
        "statements": 100
      }
    },
    "projects": [
      {
        "displayName": "test",
        "testPathIgnorePatterns": [
          "<rootDir>/lib/.*",
          "<rootDir>/src/rules/__tests__/fixtures/*",
          "<rootDir>/src/rules/__tests__/test-utils.ts"
        ]
      },
      {
        "displayName": "lint",
        "runner": "jest-runner-eslint",
        "testMatch": [
          "<rootDir>/**/*.{js,ts}"
        ],
        "testPathIgnorePatterns": [
          "<rootDir>/lib/.*"
        ]
      }
    ]
  },
  "dependencies": {
    "@typescript-eslint/utils": "^5.10.0"
  },
  "devDependencies": {
    "@babel/cli": "^7.4.4",
    "@babel/core": "^7.4.4",
    "@babel/preset-env": "^7.4.4",
    "@babel/preset-typescript": "^7.3.3",
    "@commitlint/cli": "^17.0.3",
    "@commitlint/config-conventional": "^17.0.3",
    "@schemastore/package": "^0.0.6",
    "@semantic-release/changelog": "^6.0.0",
    "@semantic-release/git": "^10.0.0",
    "@types/dedent": "^0.7.0",
    "@types/jest": "^28.0.0",
    "@types/node": "^14.18.26",
    "@types/prettier": "^2.0.0",
    "@typescript-eslint/eslint-plugin": "^5.0.0",
    "@typescript-eslint/parser": "^5.0.0",
    "babel-jest": "^29.0.0",
    "babel-plugin-replace-ts-export-assignment": "^0.0.2",
    "dedent": "^0.7.0",
    "eslint": "^6.0.0 || ^7.0.0 || ^8.0.0",
    "eslint-config-prettier": "^8.3.0",
    "eslint-plugin-eslint-comments": "^3.1.2",
    "eslint-plugin-eslint-plugin": "^5.0.6",
    "eslint-plugin-import": "^2.25.1",
    "eslint-plugin-node": "^11.0.0",
    "eslint-plugin-prettier": "^4.2.1",
    "eslint-remote-tester": "^3.0.0",
    "eslint-remote-tester-repositories": "~0.0.5",
    "husky": "^8.0.1",
    "is-ci": "^3.0.0",
    "jest": "^29.0.0",
    "jest-runner-eslint": "^1.1.0",
    "lint-staged": "^13.0.3",
    "pinst": "^3.0.0",
    "prettier": "^2.0.5",
    "rimraf": "^3.0.0",
    "semantic-release": "^19.0.0",
    "semver": "^7.3.5",
    "ts-node": "^10.2.1",
    "typescript": "^4.4.0"
  },
  "peerDependencies": {
    "@typescript-eslint/eslint-plugin": "^5.0.0",
    "eslint": "^7.0.0 || ^8.0.0"
  },
  "peerDependenciesMeta": {
    "@typescript-eslint/eslint-plugin": {
      "optional": true
    },
    "jest": {
      "optional": true
    }
  },
  "packageManager": "yarn@3.2.3",
  "engines": {
    "node": "^14.15.0 || ^16.10.0 || >=18.0.0"
  }
}<|MERGE_RESOLUTION|>--- conflicted
+++ resolved
@@ -1,10 +1,6 @@
 {
   "name": "eslint-plugin-jest",
-<<<<<<< HEAD
-  "version": "26.9.0",
-=======
   "version": "27.0.0-next.2",
->>>>>>> 755e2795
   "description": "ESLint rules for Jest",
   "keywords": [
     "eslint",
