import { existsSync } from 'fs';
import { resolve } from 'path';
import plugin from '../';

<<<<<<< HEAD
const numberOfRules = 54;
=======
const numberOfRules = 52;
>>>>>>> 9aa7aeeb
const ruleNames = Object.keys(plugin.rules);
const deprecatedRules = Object.entries(plugin.rules)
  .filter(([, rule]) => rule.meta.deprecated)
  .map(([name]) => name);

describe('rules', () => {
  it('should have a corresponding doc for each rule', () => {
    ruleNames.forEach(rule => {
      const docPath = resolve(__dirname, '../../docs/rules', `${rule}.md`);

      if (!existsSync(docPath)) {
        throw new Error(
          `Could not find documentation file for rule "${rule}" in path "${docPath}"`,
        );
      }
    });
  });

  it('should have a corresponding test for each rule', () => {
    ruleNames.forEach(rule => {
      const testPath = resolve(
        __dirname,
        '../rules/__tests__/',
        `${rule}.test.ts`,
      );

      if (!existsSync(testPath)) {
        throw new Error(
          `Could not find test file for rule "${rule}" in path "${testPath}"`,
        );
      }
    });
  });

  it('should have the correct amount of rules', () => {
    const { length } = ruleNames;

    if (length !== numberOfRules) {
      throw new Error(
        `There should be exactly ${numberOfRules} rules, but there are ${length}. If you've added a new rule, please update this number.`,
      );
    }
  });

  it('should export configs that refer to actual rules', () => {
    const expectJestPlugin = expect.objectContaining({
      meta: {
        name: 'eslint-plugin-jest',
        version: expect.any(String),
      },
    });

    const recommendedConfigs = plugin.configs;

    expect(recommendedConfigs).toMatchSnapshot({
      'flat/recommended': { plugins: { jest: expectJestPlugin } },
      'flat/style': { plugins: { jest: expectJestPlugin } },
      'flat/all': { plugins: { jest: expectJestPlugin } },
    });
    expect(Object.keys(recommendedConfigs)).toEqual([
      'all',
      'recommended',
      'style',
      'flat/all',
      'flat/recommended',
      'flat/style',
    ]);
    expect(Object.keys(recommendedConfigs.all.rules)).toHaveLength(
      ruleNames.length - deprecatedRules.length,
    );
    expect(Object.keys(recommendedConfigs['flat/all'].rules)).toHaveLength(
      ruleNames.length - deprecatedRules.length,
    );
    const allConfigRules = Object.values(recommendedConfigs).flatMap(config =>
      Object.keys(config.rules ?? {}),
    );

    allConfigRules.forEach(rule => {
      const ruleNamePrefix = 'jest/';
      const ruleName = rule.slice(ruleNamePrefix.length);

      expect(rule.startsWith(ruleNamePrefix)).toBe(true);
      expect(ruleNames).toContain(ruleName);
      // eslint-disable-next-line @typescript-eslint/no-require-imports
      expect(() => require(`../rules/${ruleName}`)).not.toThrow();
    });
  });
});<|MERGE_RESOLUTION|>--- conflicted
+++ resolved
@@ -2,11 +2,7 @@
 import { resolve } from 'path';
 import plugin from '../';
 
-<<<<<<< HEAD
-const numberOfRules = 54;
-=======
-const numberOfRules = 52;
->>>>>>> 9aa7aeeb
+const numberOfRules = 53;
 const ruleNames = Object.keys(plugin.rules);
 const deprecatedRules = Object.entries(plugin.rules)
   .filter(([, rule]) => rule.meta.deprecated)
