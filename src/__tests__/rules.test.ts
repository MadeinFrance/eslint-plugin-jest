--- conflicted
+++ resolved
@@ -2,11 +2,7 @@
 import { resolve } from 'path';
 import plugin from '../';
 
-<<<<<<< HEAD
-const numberOfRules = 44;
-=======
-const numberOfRules = 49;
->>>>>>> e277f797
+const numberOfRules = 45;
 const ruleNames = Object.keys(plugin.rules);
 const deprecatedRules = Object.entries(plugin.rules)
   .filter(([, rule]) => rule.meta.deprecated)
